import json
import os
import urllib.parse

from azure.core.exceptions import HttpResponseError

import azure.functions as func
from domain.config.database import get_functions_connection_string
from domain.config.users import get_admin_users
from domain.defaults.defaults import get_default_argument
from domain.encrption.encryption import decrypt_eax, generate_password
from domain.errors.error_handling import handle_error
from domain.exceptions.not_authorized import NotAuthorized
from domain.exceptions.request_failed import GitHubRequestFailed, OctopusRequestFailed
from domain.exceptions.resource_not_found import ResourceNotFound
from domain.exceptions.space_not_found import SpaceNotFound
from domain.exceptions.user_not_configured import UserNotConfigured
from domain.exceptions.user_not_loggedin import OctopusApiKeyInvalid, UserNotLoggedIn
from domain.handlers.copilot_handler import llm_tool_query, collect_llm_context, llm_message_query, \
    build_hcl_prompt, build_plain_text_prompt, max_chars
from domain.logging.app_logging import configure_logging
from domain.logging.query_loggin import log_query
from domain.security.security import is_admin_user
from domain.strings.minify_hcl import minify_hcl
from domain.tools.function_definition import FunctionDefinitions, FunctionDefinition
from domain.tools.general_query import answer_general_query_callback, AnswerGeneralQuery
from domain.tools.logs import answer_logs_callback
from domain.tools.project_variables import answer_project_variables_callback, answer_project_variables_usage_callback
from domain.tools.releases_and_deployments import answer_releases_and_deployments_callback
from domain.transformers.chat_responses import get_octopus_project_names_response, get_deployment_status_base_response, \
    get_dashboard_response
from domain.transformers.sse_transformers import convert_to_sse_response
from domain.url.build_url import build_url
from domain.url.session import create_session_blob, extract_session_blob
from infrastructure.github import get_github_user
from infrastructure.http_pool import http
from infrastructure.octopus import get_octopus_project_names_base, get_current_user, \
    create_limited_api_key, get_deployment_status_base, get_dashboard, get_raw_deployment_process
from infrastructure.users import get_users_details, delete_old_user_details, \
    save_users_octopus_url_from_login, delete_all_user_details, save_default_values, \
    get_default_values

app = func.FunctionApp()
logger = configure_logging(__name__)


@app.function_name(name="api_key_cleanup")
@app.timer_trigger(schedule="0 0 * * * *",
                   arg_name="mytimer",
                   run_on_startup=True)
def api_key_cleanup(mytimer: func.TimerRequest) -> None:
    """
    A function handler used to clean up old API keys
    :param mytimer: The Timer request
    """
    try:
        delete_old_user_details(get_functions_connection_string())
    except Exception as e:
        handle_error(e)


@app.route(route="octopus", auth_level=func.AuthLevel.ANONYMOUS)
def octopus(req: func.HttpRequest) -> func.HttpResponse:
    """
    :param req: The HTTP request
    :return: The HTML form
    """
    try:
        with open("html/login.html", "r") as file:
            return func.HttpResponse(file.read(),
                                     headers={"Content-Type": "text/html"})
    except Exception as e:
        handle_error(e)
        return func.HttpResponse("Failed to process GitHub login or read HTML form", status_code=500)


@app.route(route="oauth_callback", auth_level=func.AuthLevel.ANONYMOUS)
def oauth_callback(req: func.HttpRequest) -> func.HttpResponse:
    """
    Responds to the Oauth login callback and redirects to a form to submit the Octopus details.

    We have a challenge with a chat agent in that it is essentially two halves that are not aware of each other and
    share different authentication workflows. The chat agent receives a GitHub token from Copilot directly. The web
    half of the app, where uses enter their Octopus details, uses standard Oauth based login workflows.

    We use the GitHub user ID as the common context for these two halves. The web interface uses Oauth login to
    identify the GitHub user and persist their details, while the chat half uses the supplied GitHub tokens to
    identify the user. We trust that the user IDs are the same and so can exchange information between the two halves.

    Note that we never ask the user for their ID - we always get the ID from a query to the GitHub API.
    :param req: The HTTP request
    :return: The HTML form
    """
    try:
        # Exchange the code
        resp = http.request("POST",
                            build_url("https://github.com", "/login/oauth/access_token",
                                      dict(client_id=os.environ.get('GITHUB_CLIENT_ID'),
                                           client_secret=os.environ.get('GITHUB_CLIENT_SECRET'),
                                           code=req.params.get('code'))),
                            headers={"Accept": "application/json"})

        if resp.status != 200:
            raise GitHubRequestFailed(f"Request failed with " + resp.data.decode('utf-8'))

        access_token = resp.json()["access_token"]

        session_json = create_session_blob(get_github_user(access_token),
                                           os.environ.get("ENCRYPTION_PASSWORD"),
                                           os.environ.get("ENCRYPTION_SALT"))

        # Normally the session information would be persisted in a cookie. I could not get Azure functions to pass
        # through a cookie. So we pass it as a query param.
        return func.HttpResponse(status_code=301,
                                 headers={
                                     "Location": "https://octopuscopilotproduction.azurewebsites.net/api/octopus?state=" + session_json})
    except Exception as e:
        handle_error(e)
        return func.HttpResponse("Failed to process GitHub login or read HTML form", status_code=500)


@app.route(route="form", auth_level=func.AuthLevel.ANONYMOUS)
def query_form(req: func.HttpRequest) -> func.HttpResponse:
    """
    A function handler that returns an HTML form for testing
    :param req: The HTTP request
    :return: The HTML form
    """
    try:
        with open("html/query.html", "r") as file:
            return func.HttpResponse(file.read(), headers={"Content-Type": "text/html"})
    except Exception as e:
        handle_error(e)
        return func.HttpResponse("Failed to read form HTML", status_code=500)


@app.route(route="login_submit", auth_level=func.AuthLevel.ANONYMOUS)
def login_submit(req: func.HttpRequest) -> func.HttpResponse:
    """
    A function handler that responds to the submission of the API key and URL
    :param req: The HTTP request
    :return: The HTML form
    """
    try:
        body = json.loads(req.get_body())

        # Extract the GitHub user from the client side session
        user_id = extract_session_blob(req.params.get("state"),
                                       os.environ.get("ENCRYPTION_PASSWORD"),
                                       os.environ.get("ENCRYPTION_SALT"))

        # Using the supplied API key, create a time limited API key that we'll save and reuse until
        # the next cleanup cycle triggered by api_key_cleanup. Using temporary keys mens we never
        # persist a long-lived key.
        user = get_current_user(body['api'], body['url'])
        api_key = create_limited_api_key(user, body['api'], body['url'])

        # Persist the Octopus details against the GitHub user
        save_users_octopus_url_from_login(user_id,
                                          body['url'],
                                          api_key,
                                          os.environ.get("ENCRYPTION_PASSWORD"),
                                          os.environ.get("ENCRYPTION_SALT"),
                                          get_functions_connection_string())
        return func.HttpResponse(status_code=201)
    except (OctopusRequestFailed, OctopusApiKeyInvalid) as e:
        handle_error(e)
        return func.HttpResponse("Failed to generate temporary key", status_code=400)
    except Exception as e:
        handle_error(e)
        return func.HttpResponse("Failed to read form HTML", status_code=500)


@app.route(route="query_parse", auth_level=func.AuthLevel.ANONYMOUS)
def query_parse(req: func.HttpRequest) -> func.HttpResponse:
    """
    A function handler that parses a query for Octopus entities
    :param req: The HTTP request
    :return: The HTML form
    """
    try:
        tools = FunctionDefinitions([
            FunctionDefinition(answer_general_query_callback(lambda x: x), AnswerGeneralQuery),
        ])

        query = extract_query(req)

        result = llm_tool_query(query, lambda: tools, log_query).call_function()

        return func.HttpResponse(json.dumps(result), mimetype="application/json")
    except Exception as e:
        handle_error(e)
        return func.HttpResponse("An exception was raised. See the logs for more details.",
                                 status_code=500)


@app.route(route="submit_query", auth_level=func.AuthLevel.ANONYMOUS)
def submit_query(req: func.HttpRequest) -> func.HttpResponse:
    """
    A function handler that queries the LLM with the supplied context. This is mostly used by the Chrome
    extension which will build its own context calling the Octopus API directly.
    :param req: The HTTP request
    :return: The HTML form
    """

    # This function is called after the query has already been processed for the relevant entities and the HCL, JSON,
    # or logs context has been generated. The query is then sent back to this function where we determine which
    # function the LLM will call. The function may alter the query to provide few-shot examples, or may just pass the
    # query through as is.

    try:
        # Extract the query from the question
        query = extract_query(req)

        def get_context():
            minified_context = minify_hcl(req.get_body().decode("utf-8"))
            return minified_context[0:max_chars]

        # Define some tools that the LLM can call
        def general_query_handler(**kwargs):
            """
            Answers a general query about an Octopus space
            """
<<<<<<< HEAD
            return llm_message_query(build_hcl_prompt(), {"hcl": req.get_body().decode("utf-8"), "input": query},
=======
            return llm_message_query(build_hcl_prompt(), {"context": get_context(), "input": query},
>>>>>>> 2e054b3c
                                     log_query)

        def logs_query_handler(original_query, new_query, space, projects, environments, channel, tenant):
            """
            Answers a general query about a logs
            """
<<<<<<< HEAD
            body = json.loads(req.get_body().decode("utf-8"))
            return llm_message_query(build_plain_text_prompt(),
                                     {"json": body["json"], "hcl": body["hcl"], "input": new_query}, log_query)
=======

            return llm_message_query(build_plain_text_prompt(),
                                     {"context": get_context(), "input": new_query}, log_query)
>>>>>>> 2e054b3c

        def project_variables_usage_callback(original_query, new_query, space, projects):
            """
            A function that passes the updated query through to the LLM
            """
            return llm_message_query(build_hcl_prompt(),
<<<<<<< HEAD
                                     {"hcl": req.get_body().decode("utf-8"), "input": new_query}, log_query)
=======
                                     {"context": get_context(), "input": new_query}, log_query)
>>>>>>> 2e054b3c

        def releases_and_deployments_callback(original_query, new_query, space, projects, environments, channels,
                                              releases):
            """
            A function that passes the updated query through to the LLM
            """
            return llm_message_query(build_hcl_prompt(),
<<<<<<< HEAD
                                     {"hcl": req.get_body().decode("utf-8"), "input": new_query}, log_query)
=======
                                     {"context": get_context(), "input": new_query}, log_query)
>>>>>>> 2e054b3c

        def get_tools():
            return FunctionDefinitions([
                FunctionDefinition(general_query_handler),
                FunctionDefinition(
                    answer_project_variables_callback(query, project_variables_usage_callback, log_query)),
                FunctionDefinition(
                    answer_project_variables_usage_callback(query, project_variables_usage_callback, log_query)),
                FunctionDefinition(
                    answer_releases_and_deployments_callback(query, releases_and_deployments_callback, log_query)),
                FunctionDefinition(answer_logs_callback(query, logs_query_handler, log_query))
            ])

        # Call the appropriate tool. This may be a straight pass through of the query and context,
        # or may update the query with additional examples.
        result = llm_tool_query(query, get_tools, log_query).call_function()

        return func.HttpResponse(result)
    except Exception as e:
        handle_error(e)
        return func.HttpResponse("An exception was raised. See the logs for more details.",
                                 status_code=500)


@app.route(route="form_handler", auth_level=func.AuthLevel.ANONYMOUS)
def copilot_handler(req: func.HttpRequest) -> func.HttpResponse:
    """
    A function handler that processes a query from the test form. This function accommodates the limitations
    of browser based SSE requests, namely that the request is a GET (so no request body). The Copilot
    requests on the other hand initiate an SSE stream with a POST that has a body.
    :param req: The HTTP request
    :return: A conversational string with the projects found in the space
    """

    def get_github_user_from_form():
        return get_github_user(req.headers.get("X-GitHub-Token"))

    def clean_up_all_records():
        """Cleans up, or deletes, all user records
        """
        is_admin_user(get_github_user_from_form(),
                      get_admin_users(),
                      lambda: delete_all_user_details(get_functions_connection_string()))
        return f"Deleted all records"

    def get_api_key_and_url():
        try:
            github_username = get_github_user_from_form()

            if not github_username:
                raise UserNotLoggedIn()

            try:
                github_user = get_users_details(github_username, get_functions_connection_string())

                # We need to configure the Octopus details first because we need to know the service account id
                # before attempting to generate an ID token.
                if "OctopusUrl" not in github_user or "OctopusApiKey" not in github_user or "EncryptionTag" not in github_user or "EncryptionNonce" not in github_user:
                    logger.info("No OctopusUrl, OctopusApiKey, EncryptionTag, or EncryptionNonce")
                    raise UserNotConfigured()

            except HttpResponseError as e:
                # assume any exception means the user must log in
                raise UserNotConfigured()

            tag = github_user["EncryptionTag"]
            nonce = github_user["EncryptionNonce"]
            api_key = github_user["OctopusApiKey"]

            decrypted_api_key = decrypt_eax(
                generate_password(os.environ.get("ENCRYPTION_PASSWORD"), os.environ.get("ENCRYPTION_SALT")),
                api_key,
                tag,
                nonce,
                os.environ.get("ENCRYPTION_SALT"))

            return decrypted_api_key, github_user["OctopusUrl"]

        except ValueError as e:
            logger.info("Encryption password must have changed because the api key could not be decrypted")
            raise OctopusApiKeyInvalid()

    def get_dashboard_wrapper(space_name: None):
        """Return a list of project names in an Octopus space

            Args:
                space_name: The name of the space containing the projects.
                If this value is not defined, the default value will be used.
        """
        api_key, url = get_api_key_and_url()
        space_name = get_default_argument(get_github_user_from_form(), space_name, "Space")
        actual_space_name, dashboard = get_dashboard(space_name, api_key, url)
        return get_dashboard_response(actual_space_name, dashboard)

    def get_deployment_process_raw_json(space_name: None, project_name: None):
        """Returns the raw JSON for the deployment process of a project.

            Args:
                space_name: The name of the space containing the projects.
                If this value is not defined, the default value will be used.

                project_name: The name of the project.
                If this value is not defined, the default value will be used.
        """
        api_key, url = get_api_key_and_url()
        space_name = get_default_argument(get_github_user_from_form(), space_name, "Space")
        project_name = get_default_argument(get_github_user_from_form(), project_name, "Project")
        raw_json = get_raw_deployment_process(space_name, project_name, api_key, url)
        return f"```json\n{raw_json}\n```"

    def get_octopus_project_names_wrapper(space_name: None):
        """Return a list of project names in an Octopus space

            Args:
                space_name: The name of the space containing the projects.
                If this value is not defined, the default value will be used.
        """

        logger.info("get_octopus_project_names_form - Enter")

        space_name = get_default_argument(get_github_user_from_form(), space_name, "Space")

        api_key, url = get_api_key_and_url()
        get_current_user(api_key, url)
        actual_space_name, projects = get_octopus_project_names_base(space_name, api_key, url)
        return get_octopus_project_names_response(actual_space_name, projects)

    def get_deployment_status_wrapper(space_name=None, environment_name=None, project_name=None):
        """Return the status of the latest deployment to a space, environment, and project.

            Args:
                space_name: The name of the space containing the projects.
                If this value is not defined, the default value will be used.

                environment_name: The name of the environment.
                If this value is not defined, the default value will be used.

                project_name: The name of the project.
                If this value is not defined, the default value will be used.
        """

        logger.info("get_deployment_status_wrapper - Enter")

        api_key, url = get_api_key_and_url()
        get_current_user(api_key, url)

        space_name = get_default_argument(get_github_user_from_form(), space_name, "Space")
        environment_name = get_default_argument(get_github_user_from_form(), environment_name, "Environment")
        project_name = get_default_argument(get_github_user_from_form(), project_name, "Project")

        try:
            actual_space_name, actual_environment_name, actual_project_name, deployment = get_deployment_status_base(
                space_name,
                environment_name,
                project_name,
                api_key,
                url)
        except (SpaceNotFound, ResourceNotFound) as e:
            return str(e)

        return get_deployment_status_base_response(actual_space_name, actual_environment_name, actual_project_name,
                                                   deployment)

    def set_default_value(default_name, default_value):
        """Save a default value for a space, project, environment, or channel

            Args:
                default_name: The name of the default value. For example, "Environment", "Project", "Space", or "Channel"

                default_value: The default value
        """

        name = str(default_name).casefold()

        if not (name == "environment" or name == "project" or name == "space" or name == "channel"):
            return f"Invalid default name \"{default_name}\". The default name must be one of \"Environment\", \"Project\", \"Space\", or \"Channel\""

        save_default_values(get_github_user_from_form(), name, default_value, get_functions_connection_string())
        return f"Saved default value \"{default_value}\" for \"{name}\""

    def get_default_value(default_name):
        """Save a default value for a space, project, environment, or channel

            Args:
                default_name: The name of the default value. For example, "Environment", "Project", "Space", or "Channel"
        """
        name = str(default_name).casefold()
        value = get_default_values(get_github_user_from_form(), name, get_functions_connection_string())
        return f"The default value for \"{name}\" is \"{value}\""

    def provide_help():
        """Provides help with example queries that people can ask.
        """
        return """Here are some sample queries you can ask:
* `Show me the projects in the space called Default`
* `Show the dashboard for space MySpace`
* `Show me the status of the latest deployment for the Web App project in the Development environment in the Default space`

You can set the default space, environment, and project used by the queries above with statements like:
* `Set the default space to Default`
* `Set the default environment to Development`
* `Set the default project to Web App`

You can view the default values with questions like:
* `What is the default space?`
* `What is the default environment?`
* `What is the default project?`

Once default values are set, you can omit the space, environment, and project from your queries, or override them with a specific value. For example:
* `Show me the dashboard`
* `Show me the status of the latest deployment to the production environment`"""

    def answer_general_query(space=None, projects=None, runbooks=None, targets=None,
                             tenants=None, library_variable_sets=None, environments=None,
                             feeds=None, accounts=None, certificates=None, lifecycles=None,
                             workerpools=None, machinepolicies=None, tagsets=None, projectgroups=None, channels=None,
                             releases=None):
        """Answers a general query about an Octopus space.
Args:
space: Space name
projects: project names
runbooks: runbook names
targets: target/machine names
tenants: tenant names
library_variable_sets: library variable set names
environments: environment names
feeds: feed names
accounts: account names
certificates: certificate names
lifecycles: lifecycle names
workerpools: worker pool names
machinepolicies: machine policy names
tagsets: tenant tag set names
projectgroups: project group names
channels: channel names
releases: release versions"""

        api_key, url = get_api_key_and_url()

        space = get_default_argument(get_github_user_from_form(), space, "Space")

        chat_result = collect_llm_context(extract_query(req),
                                          extract_query(req),
                                          space,
                                          projects,
                                          runbooks,
                                          targets,
                                          tenants,
                                          library_variable_sets,
                                          environments,
                                          feeds,
                                          accounts,
                                          certificates,
                                          lifecycles,
                                          workerpools,
                                          machinepolicies,
                                          tagsets,
                                          projectgroups,
                                          channels,
                                          releases,
                                          api_key,
                                          url,
                                          log_query)

        result = (chat_result
                  + "\n\n**WARNING**\n\n"
                  + "As an AI model, I often make mistakes. "
                  + "Verify the information I provide before performing any destructive actions.\n\n"
                  + "Scripts and other step properties are truncated and modified to only include useful information.")

        return result

    def build_form_tools():
        """
        Builds a set of tools configured for use with HTTP requests (i.e. API key
        and URL extracted from an HTTP request body).
        :return: The OpenAI tools
        """
        return FunctionDefinitions([
            FunctionDefinition(provide_help),
            FunctionDefinition(answer_general_query),
            FunctionDefinition(get_octopus_project_names_wrapper),
            FunctionDefinition(get_deployment_status_wrapper),
            FunctionDefinition(clean_up_all_records),
            FunctionDefinition(set_default_value),
            FunctionDefinition(get_default_value),
            FunctionDefinition(get_dashboard_wrapper),
        ])

    try:
        query = extract_query(req)
        logger.info("Query: " + query)

        if not query.strip():
            return func.HttpResponse(
                convert_to_sse_response("Ask a question like \"Show me the projects in the space called Default\""),
                headers=get_sse_headers())

        result = llm_tool_query(query, build_form_tools, log_query).call_function()

        return func.HttpResponse(convert_to_sse_response(result), headers=get_sse_headers())

    except UserNotLoggedIn as e:
        return func.HttpResponse(convert_to_sse_response("Your GitHub token is invalid."),
                                 headers=get_sse_headers())
    except OctopusRequestFailed as e:
        return func.HttpResponse(convert_to_sse_response(
            "The request to the Octopus API failed. "
            + "Either your API key is invalid, or there was an issue contacting the server."),
            headers=get_sse_headers())
    except GitHubRequestFailed as e:
        return func.HttpResponse(
            convert_to_sse_response("The request to the GitHub API failed. "
                                    + "Your GitHub token is likely to be invalid."),
            headers=get_sse_headers())
    except NotAuthorized as e:
        return func.HttpResponse(convert_to_sse_response("You are not authorized."),
                                 headers=get_sse_headers())
    except SpaceNotFound as e:
        return func.HttpResponse(convert_to_sse_response("The requested space was not found. "
                                                         + "Either the space does not exist or the API key does not "
                                                         + "have permissions to access it."),
                                 headers=get_sse_headers())
    except (UserNotConfigured, OctopusApiKeyInvalid) as e:
        # This exception means there is no Octopus instance configured for the GitHub user making the request.
        # The Octopus instance is supplied via a chat message.
        return request_config_details()
    except Exception as e:
        handle_error(e)
        return func.HttpResponse(convert_to_sse_response(
            "An unexpected error was thrown. This error has been logged. I'm sorry for the inconvenience."),
            headers=get_sse_headers())


def extract_query(req: func.HttpRequest):
    """
    Traditional web based SSE only supports GET requests, so testing the integration from a HTML form
    means making a GET request with the query as a parameter. Copilot makes POST requests with the
    query in the body. This functon extracts the query for both HTML forms and Copilot requests.
    :param req: The HTTP request
    :return: The query
    """

    # This is the query from a HTML form
    query = req.params.get("message")

    if query:
        return query.strip()

    body = json.loads(req.get_body())

    # This is the format supplied by copilot
    if 'messages' in body and len(body.get('messages')) != 0:
        # We don't care about the chat history, just the last message
        message = body.get('messages')[-1]
        if 'content' in message:
            return message.get('content').strip()

    return ""


def get_sse_headers():
    return {
        'Content-Type': 'text/event-stream',
        'Cache-Control': 'no-cache'
    }


def request_config_details():
    try:
        logger.info("User has not configured Octopus instance")
        return func.HttpResponse(convert_to_sse_response(
            f"To continue chatting please [log in](https://github.com/login/oauth/authorize?"
            + f"client_id={os.environ.get('GITHUB_CLIENT_ID')}"
            + f"&redirect_url={urllib.parse.quote('https://octopuscopilotproduction.azurewebsites.net/api/oauth_callback')}"
            + "&scope=user&allow_signup=false)"),
            status_code=200,
            headers=get_sse_headers())
    except Exception as e:
        handle_error(e)
        return func.HttpResponse("data: An exception was raised. See the logs for more details.\n\n",
                                 status_code=500,
                                 headers=get_sse_headers())<|MERGE_RESOLUTION|>--- conflicted
+++ resolved
@@ -221,37 +221,23 @@
             """
             Answers a general query about an Octopus space
             """
-<<<<<<< HEAD
             return llm_message_query(build_hcl_prompt(), {"hcl": req.get_body().decode("utf-8"), "input": query},
-=======
-            return llm_message_query(build_hcl_prompt(), {"context": get_context(), "input": query},
->>>>>>> 2e054b3c
                                      log_query)
 
         def logs_query_handler(original_query, new_query, space, projects, environments, channel, tenant):
             """
             Answers a general query about a logs
             """
-<<<<<<< HEAD
             body = json.loads(req.get_body().decode("utf-8"))
             return llm_message_query(build_plain_text_prompt(),
                                      {"json": body["json"], "hcl": body["hcl"], "input": new_query}, log_query)
-=======
-
-            return llm_message_query(build_plain_text_prompt(),
-                                     {"context": get_context(), "input": new_query}, log_query)
->>>>>>> 2e054b3c
 
         def project_variables_usage_callback(original_query, new_query, space, projects):
             """
             A function that passes the updated query through to the LLM
             """
             return llm_message_query(build_hcl_prompt(),
-<<<<<<< HEAD
                                      {"hcl": req.get_body().decode("utf-8"), "input": new_query}, log_query)
-=======
-                                     {"context": get_context(), "input": new_query}, log_query)
->>>>>>> 2e054b3c
 
         def releases_and_deployments_callback(original_query, new_query, space, projects, environments, channels,
                                               releases):
@@ -259,11 +245,7 @@
             A function that passes the updated query through to the LLM
             """
             return llm_message_query(build_hcl_prompt(),
-<<<<<<< HEAD
                                      {"hcl": req.get_body().decode("utf-8"), "input": new_query}, log_query)
-=======
-                                     {"context": get_context(), "input": new_query}, log_query)
->>>>>>> 2e054b3c
 
         def get_tools():
             return FunctionDefinitions([
